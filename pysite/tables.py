from typing import List, NamedTuple


class Table(NamedTuple):
    primary_key: str
    keys: List[str]
    locked: bool = True


TABLES = {
    "bot_events": Table(  # Events to be sent to the bot via websocket
        primary_key="id",
        keys=sorted([
            "id",
            "data"
        ])
    ),

    "bot_logs": Table(  # Logs uploaded via the logs API endpoint
        primary_key="id",
        keys=sorted([
            "id",
            "log_data"
        ])
    ),

    "hiphopify": Table(  # Users in hiphop prison
        primary_key="user_id",
        keys=sorted([
            "user_id",
            "end_timestamp",
            "forced_nick"
        ])
    ),

    "hiphopify_namelist": Table(  # Names and images of hiphop artists
        primary_key="name",
        keys=sorted([
            "name",
            "image_url"
        ]),
        locked=False
    ),

    "code_jams": Table(  # Information about each code jam
        primary_key="number",
        keys=sorted([
            "date_end",  # datetime
            "date_start",  # datetime
            "end_html",  # str
            "end_rst",  # str
            "info_rst",  # str
            "info_html",  # str
            "number",  # int
            "participants",  # list[str]
            "repo",  # str
            "state",  # str
            "task_html",  # str
            "task_rst",  # str
            "teams",  # list[str]
            "theme",  # str
            "title",  # str
            "winning_team"  # str
        ])
    ),

    "code_jam_forms": Table(  # Application forms for each jam
        primary_key="number",
        keys=sorted([
            "number",  # int
            "preamble_rst",  # str
            "preamble_html",  # str
            "questions"  # list[dict[str, str]]  {title, type, input_type, options?}
        ])
    ),

    "code_jam_questions": Table(  # Application form questions
        primary_key="id",
        keys=sorted([
            "data",  # dict
            "id",  # uuid
            "optional",  # bool
            "title",  # str
            "type",  # str
        ])
    ),

    "code_jam_responses": Table(  # Application form responses
        primary_key="id",
        keys=sorted([
            "id",  # uuid
            "snowflake",  # str
            "jam",  # int
            "answers",  # list [{question, answer, metadata}]
            "approved"  # bool
        ])
    ),

    "code_jam_teams": Table(  # Teams for each jam
        primary_key="id",
        keys=sorted([
            "id",  # uuid
            "name",  # str
            "members",  # list[str]
            "repo",  # str
            "jam"  # int
        ])
    ),

    "code_jam_infractions": Table(  # Individual infractions for each user
        primary_key="id",
        keys=sorted([
            "id",  # uuid
            "participant",  # str
            "reason",  # str
            "number",  # int (optionally -1 for permanent)
            "decremented_for"  # list[int]
        ])
    ),

    "code_jam_participants": Table(  # Info for each participant
        primary_key="id",
        keys=sorted([
            "id",  # str
            "gitlab_username",  # str
            "timezone"  # str
        ])
    ),

    "member_chunks": Table(
        primary_key="id",
        keys=sorted([
            "id",  # str
            "chunk",  # list
        ])
    ),

    "oauth_data": Table(  # OAuth login information
        primary_key="id",
        keys=sorted([
            "id",
            "access_token",
            "expires_at",
            "refresh_token",
            "snowflake"
        ])
    ),

    "off_topic_names": Table(  # Names for the off-topic category channels
        primary_key="name",
        keys=("name",),
        locked=False
    ),

    "snake_facts": Table(  # Snake facts
        primary_key="fact",
        keys=sorted([
            "fact"
        ]),
        locked=False
    ),

    "snake_idioms": Table(  # Snake idioms
        primary_key="idiom",
        keys=sorted([
            "idiom"
        ]),
        locked=False
    ),

    "snake_names": Table(  # Snake names
        primary_key="name",
        keys=sorted([
            "name",
            "scientific"
        ]),
        locked=False
    ),

    "snake_quiz": Table(  # Snake questions and answers
        primary_key="id",
        keys=sorted([
            "id",
            "question",
            "options",
            "answerkey"
        ]),
        locked=False
    ),

    "special_snakes": Table(  # Special case snakes for the snake converter
        primary_key="name",
        keys=sorted([
            "name",
            "info",
            "image_list",
        ]),
        locked=False
    ),

    "tags": Table(  # Tag names and values
        primary_key="tag_name",
        keys=sorted([
            "tag_name",
            "tag_content"
        ]),
        locked=False
    ),

    "users": Table(  # Users from the Discord server
        primary_key="user_id",
        keys=sorted([
            "avatar",
            "user_id",
            "roles",
            "username",
            "discriminator"
        ])
    ),

    "wiki": Table(  # Wiki articles
        primary_key="slug",
        keys=sorted([
            "slug",
            "headers",
            "html",
            "rst",
            "text",
            "title"
        ])
    ),

    "wiki_revisions": Table(  # Revisions of wiki articles
        primary_key="id",
        keys=sorted([
            "id",
            "date",
            "post",
            "slug",
            "user"
        ])
    ),

    "_versions": Table(  # Table migration versions
        primary_key="table",
        keys=sorted([
            "table",
            "version"
        ])
    ),

    "pydoc_links": Table(  # pydoc_links
        primary_key="package",
        keys=sorted([
            "base_url",
            "inventory_url",
            "package"
        ]),
        locked=False
    ),

<<<<<<< HEAD
    "challenges": Table(  # Challenges
        primary_key="id",
        keys=sorted([
            "id",  # uuid
            "author_id",  # str
            "date",  # datetime
            "title",  # str
            "summary",  # str
            "difficulty",  # str
            "preamble_html",  # str
            "task_html",  # str
            "hint_html",  # str
            "bonus_html"  # str
        ])
    ),
=======
    "bot_settings": Table(
        primary_key="key",
        keys=sorted([
            "key",  # str
            "value"  # any
        ])
    ),

    "bot_infractions": Table(
        primary_key="id",
        keys=sorted([
            "id",  # str
            "user_id",  # str
            "actor_id",  # str
            "reason",  # str
            "type",  # str
            "inserted_at",  # datetime
            "expires_at",  # datetime
            "closed",  # bool
            "legacy_rowboat_id"  # str
        ])
    ),

    "watched_users": Table(  # Users being monitored by the bot's BigBrother cog
        primary_key="user_id",
        keys=sorted([
            "user_id",
            "channel_id"
        ])
    )
>>>>>>> f43962bc
}<|MERGE_RESOLUTION|>--- conflicted
+++ resolved
@@ -259,7 +259,37 @@
         locked=False
     ),
 
-<<<<<<< HEAD
+    "bot_settings": Table(
+        primary_key="key",
+        keys=sorted([
+            "key",  # str
+            "value"  # any
+        ])
+    ),
+
+    "bot_infractions": Table(
+        primary_key="id",
+        keys=sorted([
+            "id",  # str
+            "user_id",  # str
+            "actor_id",  # str
+            "reason",  # str
+            "type",  # str
+            "inserted_at",  # datetime
+            "expires_at",  # datetime
+            "closed",  # bool
+            "legacy_rowboat_id"  # str
+        ])
+    ),
+
+    "watched_users": Table(  # Users being monitored by the bot's BigBrother cog
+        primary_key="user_id",
+        keys=sorted([
+            "user_id",
+            "channel_id"
+        ])
+    ),
+
     "challenges": Table(  # Challenges
         primary_key="id",
         keys=sorted([
@@ -275,36 +305,4 @@
             "bonus_html"  # str
         ])
     ),
-=======
-    "bot_settings": Table(
-        primary_key="key",
-        keys=sorted([
-            "key",  # str
-            "value"  # any
-        ])
-    ),
-
-    "bot_infractions": Table(
-        primary_key="id",
-        keys=sorted([
-            "id",  # str
-            "user_id",  # str
-            "actor_id",  # str
-            "reason",  # str
-            "type",  # str
-            "inserted_at",  # datetime
-            "expires_at",  # datetime
-            "closed",  # bool
-            "legacy_rowboat_id"  # str
-        ])
-    ),
-
-    "watched_users": Table(  # Users being monitored by the bot's BigBrother cog
-        primary_key="user_id",
-        keys=sorted([
-            "user_id",
-            "channel_id"
-        ])
-    )
->>>>>>> f43962bc
 }
from flask import redirect, request, url_for
from werkzeug.exceptions import BadRequest, NotFound

from pysite.base_route import RouteView
from pysite.constants import ALL_STAFF_ROLES
from pysite.decorators import csrf, require_roles
from pysite.mixins import DBMixin
from pysite.rst import render

REQUIRED_KEYS = ["info_rst", "repo", "task_rst", "theme"]
<<<<<<< HEAD
ALLOWED_STATES = ["planning", "preparing", "announced", "finished"]
=======
ALLOWED_STATES = ["planning", "announced", "preparing", "finished"]
>>>>>>> e63ec844


class StaffView(RouteView, DBMixin):
    path = "/jams/<int:jam>/edit/info"
    name = "jams.edit.info"
    table_name = "code_jams"

    @require_roles(*ALL_STAFF_ROLES)
    def get(self, jam):
        jam_obj = self.db.get(self.table_name, jam)

        if not jam_obj:
            return NotFound()

        if not jam_obj["state"] in ALLOWED_STATES:
            return BadRequest()

        return self.render("staff/jams/edit_info.html", jam=jam_obj)

    @require_roles(*ALL_STAFF_ROLES)
    @csrf
    def post(self, jam):
        jam_obj = self.db.get(self.table_name, jam)

        if not jam_obj:
            return NotFound()

        if not jam_obj["state"] in ALLOWED_STATES:
            return BadRequest()

        for key in REQUIRED_KEYS:
            arg = request.form.get(key)

            if not arg:
                return BadRequest()

            jam_obj[key] = arg

        jam_obj["task_html"] = render(jam_obj["task_rst"], link_headers=False)["html"]
        jam_obj["info_html"] = render(jam_obj["info_rst"], link_headers=False)["html"]

        self.db.insert(self.table_name, jam_obj, conflict="replace")

        return redirect(url_for("staff.jams.index"))<|MERGE_RESOLUTION|>--- conflicted
+++ resolved
@@ -8,11 +8,7 @@
 from pysite.rst import render
 
 REQUIRED_KEYS = ["info_rst", "repo", "task_rst", "theme"]
-<<<<<<< HEAD
-ALLOWED_STATES = ["planning", "preparing", "announced", "finished"]
-=======
 ALLOWED_STATES = ["planning", "announced", "preparing", "finished"]
->>>>>>> e63ec844
 
 
 class StaffView(RouteView, DBMixin):

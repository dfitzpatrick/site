from django.contrib import admin

from .models import (
<<<<<<< HEAD
    DocumentationLink, Infraction, Member,
=======
    DocumentationLink,
>>>>>>> c58f5c74
    OffTopicChannelName, Role,
    SnakeFact, SnakeIdiom,
    SnakeName, SpecialSnake,
    Tag, User
)


admin.site.register(DocumentationLink)
<<<<<<< HEAD
admin.site.register(Infraction)
admin.site.register(Member)
=======
>>>>>>> c58f5c74
admin.site.register(OffTopicChannelName)
admin.site.register(Role)
admin.site.register(SnakeFact)
admin.site.register(SnakeIdiom)
admin.site.register(SnakeName)
admin.site.register(SpecialSnake)
admin.site.register(Tag)
admin.site.register(User)<|MERGE_RESOLUTION|>--- conflicted
+++ resolved
@@ -1,11 +1,7 @@
 from django.contrib import admin
 
 from .models import (
-<<<<<<< HEAD
-    DocumentationLink, Infraction, Member,
-=======
-    DocumentationLink,
->>>>>>> c58f5c74
+    DocumentationLink, Infraction,
     OffTopicChannelName, Role,
     SnakeFact, SnakeIdiom,
     SnakeName, SpecialSnake,
@@ -14,11 +10,7 @@
 
 
 admin.site.register(DocumentationLink)
-<<<<<<< HEAD
 admin.site.register(Infraction)
-admin.site.register(Member)
-=======
->>>>>>> c58f5c74
 admin.site.register(OffTopicChannelName)
 admin.site.register(Role)
 admin.site.register(SnakeFact)
